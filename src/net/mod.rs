--- conflicted
+++ resolved
@@ -207,11 +207,7 @@
 
         // `settings_path` has to be at least as large as `miniconf::mqtt_client::MAX_TOPIC_LENGTH`.
         let mut settings_path: String<128> = String::new();
-<<<<<<< HEAD
-        match self.miniconf.handled_update(settings, |path, _old, _new| {
-=======
-        let res = self.miniconf.handled_update(|path, old, new| {
->>>>>>> fd4569ce
+        let res = self.miniconf.handled_update(settings, |path, _old, _new| {
             settings_path = path.into();
             Result::<(), &'static str>::Ok(())
         });
