--- conflicted
+++ resolved
@@ -2,15 +2,10 @@
     design_parameters::MQTT_BROKER, CycleCounter, EthernetPhy, NetworkStack,
 };
 
-<<<<<<< HEAD
 use core::fmt::Write;
 
 use heapless::{consts, String};
-
-use miniconf::{minimq, MqttInterface};
-=======
 use miniconf::minimq;
->>>>>>> 686a15cf
 
 /// Potential actions for firmware to take.
 pub enum Action {
