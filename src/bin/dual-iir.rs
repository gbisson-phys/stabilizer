--- conflicted
+++ resolved
@@ -4,28 +4,16 @@
 
 use stabilizer::{hardware, net};
 
-<<<<<<< HEAD
-use stabilizer::{hardware, net};
-
-=======
->>>>>>> 1a08634d
 use miniconf::Miniconf;
 use serde::Deserialize;
 
 use dsp::iir;
 use hardware::{
-<<<<<<< HEAD
-    Adc0Input, Adc1Input, AfeGain, Dac0Output, Dac1Output, AFE0, AFE1,
-};
-
-use net::{Action, MqttSettings};
-=======
     Adc0Input, Adc1Input, AfeGain, Dac0Output, Dac1Output, DigitalInput1,
     InputPin, AFE0, AFE1,
 };
 
 use net::{Action, MiniconfInterface};
->>>>>>> 1a08634d
 
 const SCALE: f32 = i16::MAX as _;
 
@@ -58,11 +46,7 @@
         digital_input1: DigitalInput1,
         adcs: (Adc0Input, Adc1Input),
         dacs: (Dac0Output, Dac1Output),
-<<<<<<< HEAD
-        mqtt_settings: MqttSettings<Settings>,
-=======
         mqtt_config: MiniconfInterface<Settings>,
->>>>>>> 1a08634d
 
         // Format: iir_state[ch][cascade-no][coeff]
         #[init([[[0.; 5]; IIR_CASCADE_LENGTH]; 2])]
@@ -75,23 +59,16 @@
         // Configure the microcontroller
         let (mut stabilizer, _pounder) = hardware::setup(c.core, c.device);
 
-<<<<<<< HEAD
-        let mqtt_settings = MqttSettings::new(
-=======
         let mqtt_config = MiniconfInterface::new(
->>>>>>> 1a08634d
             stabilizer.net.stack,
             "",
             "dt/sinara/stabilizer",
             stabilizer.net.phy,
             stabilizer.cycle_counter,
         );
-<<<<<<< HEAD
-=======
 
         // Spawn a settings update for default settings.
         c.spawn.settings_update().unwrap();
->>>>>>> 1a08634d
 
         // Enable ADC/DAC events
         stabilizer.adcs.0.start();
@@ -106,13 +83,9 @@
             afes: stabilizer.afes,
             adcs: stabilizer.adcs,
             dacs: stabilizer.dacs,
-<<<<<<< HEAD
-            mqtt_settings,
-=======
             mqtt_config,
             digital_input1: stabilizer.digital_inputs.1,
             settings: Settings::default(),
->>>>>>> 1a08634d
         }
     }
 
@@ -167,12 +140,6 @@
         }
     }
 
-<<<<<<< HEAD
-    #[idle(resources=[mqtt_settings], spawn=[settings_update])]
-    fn idle(mut c: idle::Context) -> ! {
-        loop {
-            match c.resources.mqtt_settings.lock(|settings| settings.update()) {
-=======
     #[idle(resources=[mqtt_config], spawn=[settings_update])]
     fn idle(mut c: idle::Context) -> ! {
         loop {
@@ -181,7 +148,6 @@
                 .mqtt_config
                 .lock(|config_interface| config_interface.update())
             {
->>>>>>> 1a08634d
                 Some(Action::Sleep) => cortex_m::asm::wfi(),
                 Some(Action::UpdateSettings) => {
                     c.spawn.settings_update().unwrap()
@@ -191,15 +157,9 @@
         }
     }
 
-<<<<<<< HEAD
-    #[task(priority = 1, resources=[mqtt_settings, afes, iir_ch])]
-    fn settings_update(mut c: settings_update::Context) {
-        let settings = &c.resources.mqtt_settings.mqtt.settings;
-=======
     #[task(priority = 1, resources=[mqtt_config, afes, settings])]
     fn settings_update(mut c: settings_update::Context) {
         let settings = &c.resources.mqtt_config.mqtt.settings;
->>>>>>> 1a08634d
 
         // Update the IIR channels.
         c.resources.settings.lock(|current| *current = *settings);
