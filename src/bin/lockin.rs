#![deny(warnings)]
#![no_std]
#![no_main]

use serde::Deserialize;

use dsp::{Accu, Complex, ComplexExt, Lockin, RPLL};
use stabilizer::{
    hardware::{
        design_parameters, hal, setup, Adc0Input, Adc1Input, AdcCode, AfeGain,
        Dac0Output, Dac1Output, DacCode, DigitalInput0, DigitalInput1,
        InputPin, InputStamper, SystemTimer, AFE0, AFE1,
    },
    net::{Miniconf, NetworkUsers, Telemetry, TelemetryBuffer, UpdateState},
};

<<<<<<< HEAD
=======
use miniconf::Miniconf;
use net::{NetworkState, NetworkUsers, Telemetry, TelemetryBuffer};

>>>>>>> 9c92100c
// A constant sinusoid to send on the DAC output.
// Full-scale gives a +/- 10.24V amplitude waveform. Scale it down to give +/- 1V.
const ONE: i16 = ((1.0 / 10.24) * i16::MAX as f32) as _;
const SQRT2: i16 = (ONE as f32 * 0.707) as _;
const DAC_SEQUENCE: [i16; design_parameters::SAMPLE_BUFFER_SIZE] =
    [ONE, SQRT2, 0, -SQRT2, -ONE, -SQRT2, 0, SQRT2];

#[derive(Copy, Clone, Debug, Deserialize, Miniconf)]
enum Conf {
    Magnitude,
    Phase,
    ReferenceFrequency,
    LogPower,
    InPhase,
    Quadrature,
    Modulation,
}

#[derive(Copy, Clone, Debug, Miniconf, Deserialize, PartialEq)]
enum LockinMode {
    Internal,
    External,
}

#[derive(Copy, Clone, Debug, Deserialize, Miniconf)]
pub struct Settings {
    afe: [AfeGain; 2],
    lockin_mode: LockinMode,

    pll_tc: [u8; 2],

    lockin_tc: u8,
    lockin_harmonic: i32,
    lockin_phase: i32,

    output_conf: [Conf; 2],
    telemetry_period: u16,
}

impl Default for Settings {
    fn default() -> Self {
        Self {
            afe: [AfeGain::G1; 2],

            lockin_mode: LockinMode::External,

            pll_tc: [21, 21], // frequency and phase settling time (log2 counter cycles)

            lockin_tc: 6,        // lockin lowpass time constant
            lockin_harmonic: -1, // Harmonic index of the LO: -1 to _de_modulate the fundamental (complex conjugate)
            lockin_phase: 0,     // Demodulation LO phase offset

            output_conf: [Conf::InPhase, Conf::Quadrature],
            // The default telemetry period in seconds.
            telemetry_period: 10,
        }
    }
}

#[rtic::app(device = stabilizer::hardware::hal::stm32, peripherals = true, monotonic = stabilizer::hardware::SystemTimer)]
const APP: () = {
    struct Resources {
        afes: (AFE0, AFE1),
        adcs: (Adc0Input, Adc1Input),
        dacs: (Dac0Output, Dac1Output),
        network: NetworkUsers<Settings, Telemetry>,
        settings: Settings,
        telemetry: TelemetryBuffer,
        digital_inputs: (DigitalInput0, DigitalInput1),

        timestamper: InputStamper,
        pll: RPLL,
        lockin: Lockin<4>,
    }

    #[init(spawn=[settings_update, telemetry])]
    fn init(c: init::Context) -> init::LateResources {
        // Configure the microcontroller
        let (mut stabilizer, _pounder) = setup(c.core, c.device);

        let network = NetworkUsers::new(
            stabilizer.net.stack,
            stabilizer.net.phy,
            stabilizer.cycle_counter,
            env!("CARGO_BIN_NAME"),
            stabilizer.net.mac_address,
        );

        let settings = Settings::default();

        let pll = RPLL::new(
            design_parameters::ADC_SAMPLE_TICKS_LOG2
                + design_parameters::SAMPLE_BUFFER_SIZE_LOG2,
        );

        // Spawn a settings and telemetry update for default settings.
        c.spawn.settings_update().unwrap();
        c.spawn.telemetry().unwrap();

        // Enable ADC/DAC events
        stabilizer.adcs.0.start();
        stabilizer.adcs.1.start();
        stabilizer.dacs.0.start();
        stabilizer.dacs.1.start();

        // Start recording digital input timestamps.
        stabilizer.timestamp_timer.start();

        // Start sampling ADCs.
        stabilizer.adc_dac_timer.start();

        // Enable the timestamper.
        stabilizer.timestamper.start();

        init::LateResources {
            afes: stabilizer.afes,
            adcs: stabilizer.adcs,
            dacs: stabilizer.dacs,
            network,
            digital_inputs: stabilizer.digital_inputs,
            timestamper: stabilizer.timestamper,
            telemetry: TelemetryBuffer::default(),

            settings,

            pll,
            lockin: Lockin::default(),
        }
    }

    /// Main DSP processing routine.
    ///
    /// See `dual-iir` for general notes on processing time and timing.
    ///
    /// This is an implementation of a externally (DI0) referenced PLL lockin on the ADC0 signal.
    /// It outputs either I/Q or power/phase on DAC0/DAC1. Data is normalized to full scale.
    /// PLL bandwidth, filter bandwidth, slope, and x/y or power/phase post-filters are available.
    #[task(binds=DMA1_STR4, resources=[adcs, dacs, lockin, timestamper, pll, settings, telemetry], priority=2)]
    fn process(c: process::Context) {
        let adc_samples = [
            c.resources.adcs.0.acquire_buffer(),
            c.resources.adcs.1.acquire_buffer(),
        ];

        let mut dac_samples = [
            c.resources.dacs.0.acquire_buffer(),
            c.resources.dacs.1.acquire_buffer(),
        ];

        let lockin = c.resources.lockin;
        let settings = c.resources.settings;

        let (reference_phase, reference_frequency) = match settings.lockin_mode
        {
            LockinMode::External => {
                let timestamp =
                    c.resources.timestamper.latest_timestamp().unwrap_or(None); // Ignore data from timer capture overflows.
                let (pll_phase, pll_frequency) = c.resources.pll.update(
                    timestamp.map(|t| t as i32),
                    settings.pll_tc[0],
                    settings.pll_tc[1],
                );
                (
                    pll_phase,
                    (pll_frequency
                        >> design_parameters::SAMPLE_BUFFER_SIZE_LOG2)
                        as i32,
                )
            }
            LockinMode::Internal => {
                // Reference phase and frequency are known.
                (
                    1i32 << 30,
                    1i32 << (32 - design_parameters::SAMPLE_BUFFER_SIZE_LOG2),
                )
            }
        };

        let sample_frequency =
            reference_frequency.wrapping_mul(settings.lockin_harmonic);
        let sample_phase = settings.lockin_phase.wrapping_add(
            reference_phase.wrapping_mul(settings.lockin_harmonic),
        );

        let output: Complex<i32> = adc_samples[0]
            .iter()
            // Zip in the LO phase.
            .zip(Accu::new(sample_phase, sample_frequency))
            // Convert to signed, MSB align the ADC sample, update the Lockin (demodulate, filter)
            .map(|(&sample, phase)| {
                let s = (sample as i16 as i32) << 16;
                lockin.update(s, phase, settings.lockin_tc)
            })
            // Decimate
            .last()
            .unwrap()
            * 2; // Full scale assuming the 2f component is gone.

        // Convert to DAC data.
        for (channel, samples) in dac_samples.iter_mut().enumerate() {
            for (i, sample) in samples.iter_mut().enumerate() {
                let value = match settings.output_conf[channel] {
                    Conf::Magnitude => output.abs_sqr() as i32 >> 16,
                    Conf::Phase => output.arg() >> 16,
                    Conf::LogPower => (output.log2() << 24) as i32 >> 16,
                    Conf::ReferenceFrequency => {
                        reference_frequency as i32 >> 16
                    }
                    Conf::InPhase => output.re >> 16,
                    Conf::Quadrature => output.im >> 16,
                    Conf::Modulation => DAC_SEQUENCE[i] as i32,
                };

                *sample = DacCode::from(value as i16).0;
            }
        }

        // Update telemetry measurements.
        c.resources.telemetry.adcs =
            [AdcCode(adc_samples[0][0]), AdcCode(adc_samples[1][0])];

        c.resources.telemetry.dacs =
            [DacCode(dac_samples[0][0]), DacCode(dac_samples[1][0])];
    }

    #[idle(resources=[network], spawn=[settings_update])]
    fn idle(mut c: idle::Context) -> ! {
        loop {
            match c.resources.network.lock(|net| net.update()) {
                NetworkState::SettingsChanged => {
                    c.spawn.settings_update().unwrap()
                }
                NetworkState::Updated => {}
                NetworkState::NoChange => cortex_m::asm::wfi(),
            }
        }
    }

    #[task(priority = 1, resources=[network, settings, afes])]
    fn settings_update(mut c: settings_update::Context) {
        let settings = c.resources.network.miniconf.settings();

        c.resources.afes.0.set_gain(settings.afe[0]);
        c.resources.afes.1.set_gain(settings.afe[1]);

        c.resources.settings.lock(|current| *current = *settings);
    }

    #[task(priority = 1, resources=[network, digital_inputs, settings, telemetry], schedule=[telemetry])]
    fn telemetry(mut c: telemetry::Context) {
        let mut telemetry: TelemetryBuffer =
            c.resources.telemetry.lock(|telemetry| *telemetry);

        telemetry.digital_inputs = [
            c.resources.digital_inputs.0.is_high().unwrap(),
            c.resources.digital_inputs.1.is_high().unwrap(),
        ];

        let (gains, telemetry_period) = c
            .resources
            .settings
            .lock(|settings| (settings.afe, settings.telemetry_period));

        c.resources
            .network
            .telemetry
            .publish(&telemetry.finalize(gains[0], gains[1]));

        // Schedule the telemetry task in the future.
        c.schedule
            .telemetry(
                c.scheduled
                    + SystemTimer::ticks_from_secs(telemetry_period as u32),
            )
            .unwrap();
    }

    #[task(binds = ETH, priority = 1)]
    fn eth(_: eth::Context) {
        unsafe { hal::ethernet::interrupt_handler() }
    }

    #[task(binds = SPI2, priority = 3)]
    fn spi2(_: spi2::Context) {
        panic!("ADC0 input overrun");
    }

    #[task(binds = SPI3, priority = 3)]
    fn spi3(_: spi3::Context) {
        panic!("ADC1 input overrun");
    }

    #[task(binds = SPI4, priority = 3)]
    fn spi4(_: spi4::Context) {
        panic!("DAC0 output error");
    }

    #[task(binds = SPI5, priority = 3)]
    fn spi5(_: spi5::Context) {
        panic!("DAC1 output error");
    }

    extern "C" {
        // hw interrupt handlers for RTIC to use for scheduling tasks
        // one per priority
        fn DCMI();
        fn JPEG();
        fn SDMMC();
    }
};<|MERGE_RESOLUTION|>--- conflicted
+++ resolved
@@ -11,15 +11,9 @@
         Dac0Output, Dac1Output, DacCode, DigitalInput0, DigitalInput1,
         InputPin, InputStamper, SystemTimer, AFE0, AFE1,
     },
-    net::{Miniconf, NetworkUsers, Telemetry, TelemetryBuffer, UpdateState},
+    net::{Miniconf, NetworkState, NetworkUsers, Telemetry, TelemetryBuffer},
 };
 
-<<<<<<< HEAD
-=======
-use miniconf::Miniconf;
-use net::{NetworkState, NetworkUsers, Telemetry, TelemetryBuffer};
-
->>>>>>> 9c92100c
 // A constant sinusoid to send on the DAC output.
 // Full-scale gives a +/- 10.24V amplitude waveform. Scale it down to give +/- 1V.
 const ONE: i16 = ((1.0 / 10.24) * i16::MAX as f32) as _;
