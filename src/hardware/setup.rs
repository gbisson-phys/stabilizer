//! Stabilizer hardware configuration
//!
//! This file contains all of the hardware-specific configuration of Stabilizer.
use core::sync::atomic::{self, AtomicBool, Ordering};
use core::{fmt::Write, ptr, slice};
use stm32h7xx_hal::{
    self as hal,
    ethernet::{self, PHY},
    gpio::Speed,
    prelude::*,
};

use smoltcp_nal::smoltcp;

use super::{
<<<<<<< HEAD
    adc, afe,
    cpu_temp_sensor::CpuTempSensor,
    dac, delay, design_parameters, eeprom,
    input_stamper::InputStamper,
    pounder::{self, dds_output::DdsOutput},
    shared_adc::SharedAdc,
    timers, DigitalInput0, DigitalInput1, EemDigitalInput0, EemDigitalInput1,
    EemDigitalOutput0, EemDigitalOutput1, EthernetPhy, NetworkStack,
    SystemTimer, Systick, AFE0, AFE1,
=======
    adc, afe, cpu_temp_sensor::CpuTempSensor, dac, delay, design_parameters,
    eeprom, input_stamper::InputStamper, pounder,
    pounder::dds_output::DdsOutput, serial_terminal::SerialTerminal,
    shared_adc::SharedAdc, timers, DigitalInput0, DigitalInput1,
    EemDigitalInput0, EemDigitalInput1, EemDigitalOutput0, EemDigitalOutput1,
    EthernetPhy, NetworkStack, SystemTimer, Systick, UsbBus, AFE0, AFE1,
>>>>>>> ec3a815f
};

const NUM_TCP_SOCKETS: usize = 4;
const NUM_UDP_SOCKETS: usize = 1;
const NUM_SOCKETS: usize = NUM_UDP_SOCKETS + NUM_TCP_SOCKETS;

pub struct NetStorage {
    pub ip_addrs: [smoltcp::wire::IpCidr; 1],

    // Note: There is an additional socket set item required for the DHCP and DNS sockets
    // respectively.
    pub sockets: [smoltcp::iface::SocketStorage<'static>; NUM_SOCKETS + 2],
    pub tcp_socket_storage: [TcpSocketStorage; NUM_TCP_SOCKETS],
    pub udp_socket_storage: [UdpSocketStorage; NUM_UDP_SOCKETS],
    pub dns_storage: [Option<smoltcp::socket::dns::DnsQuery>; 1],
}

#[derive(Copy, Clone)]
pub struct UdpSocketStorage {
    rx_storage: [u8; 1024],
    tx_storage: [u8; 2048],
    tx_metadata: [smoltcp::storage::PacketMetadata<
        smoltcp::socket::udp::UdpMetadata,
    >; 10],
    rx_metadata: [smoltcp::storage::PacketMetadata<
        smoltcp::socket::udp::UdpMetadata,
    >; 10],
}

impl UdpSocketStorage {
    const fn new() -> Self {
        Self {
            rx_storage: [0; 1024],
            tx_storage: [0; 2048],
            tx_metadata: [smoltcp::storage::PacketMetadata::EMPTY; 10],
            rx_metadata: [smoltcp::storage::PacketMetadata::EMPTY; 10],
        }
    }
}

#[derive(Copy, Clone)]
pub struct TcpSocketStorage {
    rx_storage: [u8; 1024],
    tx_storage: [u8; 1024],
}

impl TcpSocketStorage {
    const fn new() -> Self {
        Self {
            rx_storage: [0; 1024],
            tx_storage: [0; 1024],
        }
    }
}

impl Default for NetStorage {
    fn default() -> Self {
        NetStorage {
            // Placeholder for the real IP address, which is initialized at runtime.
            ip_addrs: [smoltcp::wire::IpCidr::Ipv6(
                smoltcp::wire::Ipv6Cidr::SOLICITED_NODE_PREFIX,
            )],
            sockets: [smoltcp::iface::SocketStorage::EMPTY; NUM_SOCKETS + 2],
            tcp_socket_storage: [TcpSocketStorage::new(); NUM_TCP_SOCKETS],
            udp_socket_storage: [UdpSocketStorage::new(); NUM_UDP_SOCKETS],
            dns_storage: [None; 1],
        }
    }
}

/// The available networking devices on Stabilizer.
pub struct NetworkDevices {
    pub stack: NetworkStack,
    pub phy: EthernetPhy,
    pub mac_address: smoltcp::wire::EthernetAddress,
}

/// The GPIO pins available on the EEM connector, if Pounder is not present.
pub struct EemGpioDevices {
    pub lvds4: EemDigitalInput0,
    pub lvds5: EemDigitalInput1,
    pub lvds6: EemDigitalOutput0,
    pub lvds7: EemDigitalOutput1,
}

/// The available hardware interfaces on Stabilizer.
pub struct StabilizerDevices {
    pub systick: Systick,
    pub temperature_sensor: CpuTempSensor,
    pub afes: (AFE0, AFE1),
    pub adcs: (adc::Adc0Input, adc::Adc1Input),
    pub dacs: (dac::Dac0Output, dac::Dac1Output),
    pub timestamper: InputStamper,
    pub adc_dac_timer: timers::SamplingTimer,
    pub timestamp_timer: timers::TimestampTimer,
    pub net: NetworkDevices,
    pub digital_inputs: (DigitalInput0, DigitalInput1),
    pub eem_gpio: EemGpioDevices,
    pub usb_serial: SerialTerminal,
}

/// The available Pounder-specific hardware interfaces.
pub struct PounderDevices {
    pub pounder: pounder::PounderDevices,
    pub dds_output: DdsOutput,

    #[cfg(not(feature = "pounder_v1_0"))]
    pub timestamper: pounder::timestamp::Timestamper,
}

#[link_section = ".sram3.eth"]
/// Static storage for the ethernet DMA descriptor ring.
static mut DES_RING: ethernet::DesRing<
    { super::TX_DESRING_CNT },
    { super::RX_DESRING_CNT },
> = ethernet::DesRing::new();

/// Setup ITCM and load its code from flash.
///
/// For portability and maintainability this is implemented in Rust.
/// Since this is implemented in Rust the compiler may assume that bss and data are set
/// up already. There is no easy way to ensure this implementation will never need bss
/// or data. Hence we can't safely run this as the cortex-m-rt `pre_init` hook before
/// bss/data is setup.
///
/// Calling (through IRQ or directly) any code in ITCM before having called
/// this method is undefined.
fn load_itcm() {
    extern "C" {
        static mut __sitcm: u32;
        static mut __eitcm: u32;
        static mut __siitcm: u32;
    }
    // NOTE(unsafe): Assuming the address symbols from the linker as well as
    // the source instruction data are all valid, this is safe as it only
    // copies linker-prepared data to where the code expects it to be.
    // Calling it multiple times is safe as well.

    unsafe {
        // ITCM is enabled on reset on our CPU but might not be on others.
        // Keep for completeness.
        const ITCMCR: *mut u32 = 0xE000_EF90usize as _;
        ptr::write_volatile(ITCMCR, ptr::read_volatile(ITCMCR) | 1);

        // Ensure ITCM is enabled before loading.
        atomic::fence(Ordering::SeqCst);

        let len =
            (&__eitcm as *const u32).offset_from(&__sitcm as *const _) as usize;
        let dst = slice::from_raw_parts_mut(&mut __sitcm as *mut _, len);
        let src = slice::from_raw_parts(&__siitcm as *const _, len);
        // Load code into ITCM.
        dst.copy_from_slice(src);
    }

    // Ensure ITCM is loaded before potentially executing any instructions from it.
    atomic::fence(Ordering::SeqCst);
    cortex_m::asm::dsb();
    cortex_m::asm::isb();
}

/// Configure the stabilizer hardware for operation.
///
/// # Note
/// Refer to [design_parameters::TIMER_FREQUENCY] to determine the frequency of the sampling timer.
///
/// # Args
/// * `core` - The cortex-m peripherals.
/// * `device` - The microcontroller peripherals to be configured.
/// * `clock` - A `SystemTimer` implementing `Clock`.
/// * `batch_size` - The size of each ADC/DAC batch.
/// * `sample_ticks` - The number of timer ticks between each sample.
///
/// # Returns
/// (stabilizer, pounder) where `stabilizer` is a `StabilizerDevices` structure containing all
/// stabilizer hardware interfaces in a disabled state. `pounder` is an `Option` containing
/// `Some(devices)` if pounder is detected, where `devices` is a `PounderDevices` structure
/// containing all of the pounder hardware interfaces in a disabled state.
pub fn setup(
    mut core: stm32h7xx_hal::stm32::CorePeripherals,
    device: stm32h7xx_hal::stm32::Peripherals,
    clock: SystemTimer,
    batch_size: usize,
    sample_ticks: u32,
) -> (StabilizerDevices, Option<PounderDevices>) {
    // Set up RTT logging
    {
        // Enable debug during WFE/WFI-induced sleep
        device.DBGMCU.cr.modify(|_, w| w.dbgsleep_d1().set_bit());

        // Set up RTT channel to use for `rprintln!()` as "best effort".
        // This removes a critical section around the logging and thus allows
        // high-prio tasks to always interrupt at low latency.
        // It comes at a cost:
        // If a high-priority tasks preempts while we are logging something,
        // and if we then also want to log from within that high-preiority task,
        // the high-prio log message will be lost.

        let channels = rtt_target::rtt_init_default!();
        // Note(unsafe): The closure we pass does not establish a critical section
        // as demanded but it does ensure synchronization and implements a lock.
        unsafe {
            rtt_target::set_print_channel_cs(
                channels.up.0,
                &((|arg, f| {
                    static LOCKED: AtomicBool = AtomicBool::new(false);
                    if LOCKED.compare_exchange_weak(
                        false,
                        true,
                        Ordering::Acquire,
                        Ordering::Relaxed,
                    ) == Ok(false)
                    {
                        f(arg);
                        LOCKED.store(false, Ordering::Release);
                    }
                }) as rtt_target::CriticalSectionFunc),
            );
        }

        static LOGGER: rtt_logger::RTTLogger =
            rtt_logger::RTTLogger::new(log::LevelFilter::Info);
        log::set_logger(&LOGGER)
            .map(|()| log::set_max_level(log::LevelFilter::Trace))
            .unwrap();
        log::info!("Starting");
    }

    let pwr = device.PWR.constrain();
    let vos = pwr.freeze();

    // Enable SRAM3 for the ethernet descriptor ring.
    device.RCC.ahb2enr.modify(|_, w| w.sram3en().set_bit());

    // Clear reset flags.
    device.RCC.rsr.write(|w| w.rmvf().set_bit());

    // Select the PLLs for SPI.
    device
        .RCC
        .d2ccip1r
        .modify(|_, w| w.spi123sel().pll2_p().spi45sel().pll2_q());

    device.RCC.d1ccipr.modify(|_, w| w.qspisel().rcc_hclk3());

    device.RCC.d3ccipr.modify(|_, w| w.adcsel().per());

    let rcc = device.RCC.constrain();
    let mut ccdr = rcc
        .use_hse(8.MHz())
        .sysclk(design_parameters::SYSCLK.convert())
        .hclk(200.MHz())
        .per_ck(64.MHz()) // fixed frequency HSI, only used for internal ADC. This is not the "peripheral" clock for timers and others.
        .pll2_p_ck(100.MHz())
        .pll2_q_ck(100.MHz())
        .freeze(vos, &device.SYSCFG);

    // Set up USB clocks.
    ccdr.clocks.hsi48_ck().unwrap();
    ccdr.peripheral
        .kernel_usb_clk_mux(stm32h7xx_hal::rcc::rec::UsbClkSel::Hsi48);

    // Before being able to call any code in ITCM, load that code from flash.
    load_itcm();

    let systick = Systick::new(core.SYST, ccdr.clocks.sysclk().to_Hz());

    // After ITCM loading.
    core.SCB.enable_icache();

    let mut delay = delay::AsmDelay::new(ccdr.clocks.c_ck().to_Hz());

    let gpioa = device.GPIOA.split(ccdr.peripheral.GPIOA);
    let gpiob = device.GPIOB.split(ccdr.peripheral.GPIOB);
    let gpioc = device.GPIOC.split(ccdr.peripheral.GPIOC);
    let gpiod = device.GPIOD.split(ccdr.peripheral.GPIOD);
    let gpioe = device.GPIOE.split(ccdr.peripheral.GPIOE);
    let gpiof = device.GPIOF.split(ccdr.peripheral.GPIOF);
    let mut gpiog = device.GPIOG.split(ccdr.peripheral.GPIOG);

    let dma_streams =
        hal::dma::dma::StreamsTuple::new(device.DMA1, ccdr.peripheral.DMA1);

    // Verify that batch period does not exceed RTIC Monotonic timer period.
    assert!(
        (batch_size as u32 * sample_ticks) as f32
            * design_parameters::TIMER_PERIOD
            * (super::MONOTONIC_FREQUENCY as f32)
            < 1.
    );

    // Configure timer 2 to trigger conversions for the ADC
    let mut sampling_timer = {
        // The timer frequency is manually adjusted below, so the 1KHz setting here is a
        // dont-care.
        let mut timer2 =
            device
                .TIM2
                .timer(1.kHz(), ccdr.peripheral.TIM2, &ccdr.clocks);

        // Configure the timer to count at the designed tick rate. We will manually set the
        // period below.
        timer2.pause();
        timer2.set_tick_freq(design_parameters::TIMER_FREQUENCY.convert());

        let mut sampling_timer = timers::SamplingTimer::new(timer2);
        sampling_timer.set_period_ticks(sample_ticks - 1);

        // The sampling timer is used as the master timer for the shadow-sampling timer. Thus,
        // it generates a trigger whenever it is enabled.

        sampling_timer
    };

    let mut shadow_sampling_timer = {
        // The timer frequency is manually adjusted below, so the 1KHz setting here is a
        // dont-care.
        let mut timer3 =
            device
                .TIM3
                .timer(1.kHz(), ccdr.peripheral.TIM3, &ccdr.clocks);

        // Configure the timer to count at the designed tick rate. We will manually set the
        // period below.
        timer3.pause();
        timer3.reset_counter();
        timer3.set_tick_freq(design_parameters::TIMER_FREQUENCY.convert());

        let mut shadow_sampling_timer =
            timers::ShadowSamplingTimer::new(timer3);
        shadow_sampling_timer.set_period_ticks(sample_ticks as u16 - 1);

        // The shadow sampling timer is a slave-mode timer to the sampling timer. It should
        // always be in-sync - thus, we configure it to operate in slave mode using "Trigger
        // mode".
        // For TIM3, TIM2 can be made the internal trigger connection using ITR1. Thus, the
        // SamplingTimer start now gates the start of the ShadowSamplingTimer.
        shadow_sampling_timer.set_slave_mode(
            timers::TriggerSource::Trigger1,
            timers::SlaveMode::Trigger,
        );

        shadow_sampling_timer
    };

    let sampling_timer_channels = sampling_timer.channels();
    let shadow_sampling_timer_channels = shadow_sampling_timer.channels();

    let mut timestamp_timer = {
        // The timer frequency is manually adjusted below, so the 1KHz setting here is a
        // dont-care.
        let mut timer5 =
            device
                .TIM5
                .timer(1.kHz(), ccdr.peripheral.TIM5, &ccdr.clocks);

        // Configure the timer to count at the designed tick rate. We will manually set the
        // period below.
        timer5.pause();
        timer5.set_tick_freq(design_parameters::TIMER_FREQUENCY.convert());

        // The timestamp timer runs at the counter cycle period as the sampling timers.
        // To accomodate this, we manually set the prescaler identical to the sample
        // timer, but use maximum overflow period.
        let mut timer = timers::TimestampTimer::new(timer5);

        // TODO: Check hardware synchronization of timestamping and the sampling timers
        // for phase shift determinism.

        timer.set_period_ticks(u32::MAX);

        timer
    };

    let timestamp_timer_channels = timestamp_timer.channels();

    // Configure the SPI interfaces to the ADCs and DACs.
    let adcs = {
        let adc0 = {
            let miso = gpiob.pb14.into_alternate().speed(Speed::VeryHigh);
            let sck = gpiob.pb10.into_alternate().speed(Speed::VeryHigh);
            let nss = gpiob.pb9.into_alternate().speed(Speed::VeryHigh);

            let config = hal::spi::Config::new(hal::spi::Mode {
                polarity: hal::spi::Polarity::IdleHigh,
                phase: hal::spi::Phase::CaptureOnSecondTransition,
            })
            .hardware_cs(hal::spi::HardwareCS {
                mode: hal::spi::HardwareCSMode::WordTransaction,
                assertion_delay: design_parameters::ADC_SETUP_TIME,
                polarity: hal::spi::Polarity::IdleHigh,
            })
            .communication_mode(hal::spi::CommunicationMode::Receiver);

            let spi: hal::spi::Spi<_, _, u16> = device.SPI2.spi(
                (sck, miso, hal::spi::NoMosi, nss),
                config,
                design_parameters::ADC_DAC_SCK_MAX.convert(),
                ccdr.peripheral.SPI2,
                &ccdr.clocks,
            );

            adc::Adc0Input::new(
                spi,
                dma_streams.0,
                dma_streams.1,
                dma_streams.2,
                sampling_timer_channels.ch1,
                shadow_sampling_timer_channels.ch1,
                batch_size,
            )
        };

        let adc1 = {
            let miso = gpiob.pb4.into_alternate().speed(Speed::VeryHigh);
            let sck = gpioc.pc10.into_alternate().speed(Speed::VeryHigh);
            let nss = gpioa.pa15.into_alternate().speed(Speed::VeryHigh);

            let config = hal::spi::Config::new(hal::spi::Mode {
                polarity: hal::spi::Polarity::IdleHigh,
                phase: hal::spi::Phase::CaptureOnSecondTransition,
            })
            .hardware_cs(hal::spi::HardwareCS {
                mode: hal::spi::HardwareCSMode::WordTransaction,
                assertion_delay: design_parameters::ADC_SETUP_TIME,
                polarity: hal::spi::Polarity::IdleHigh,
            })
            .communication_mode(hal::spi::CommunicationMode::Receiver);

            let spi: hal::spi::Spi<_, _, u16> = device.SPI3.spi(
                (sck, miso, hal::spi::NoMosi, nss),
                config,
                design_parameters::ADC_DAC_SCK_MAX.convert(),
                ccdr.peripheral.SPI3,
                &ccdr.clocks,
            );

            adc::Adc1Input::new(
                spi,
                dma_streams.3,
                dma_streams.4,
                dma_streams.5,
                sampling_timer_channels.ch2,
                shadow_sampling_timer_channels.ch2,
                batch_size,
            )
        };

        (adc0, adc1)
    };

    let dacs = {
        let mut dac_clr_n = gpioe.pe12.into_push_pull_output();
        dac_clr_n.set_high();

        let dac0_spi = {
            let miso = gpioe.pe5.into_alternate().speed(Speed::VeryHigh);
            let sck = gpioe.pe2.into_alternate().speed(Speed::VeryHigh);
            let nss = gpioe.pe4.into_alternate().speed(Speed::VeryHigh);

            let config = hal::spi::Config::new(hal::spi::Mode {
                polarity: hal::spi::Polarity::IdleHigh,
                phase: hal::spi::Phase::CaptureOnSecondTransition,
            })
            .hardware_cs(hal::spi::HardwareCS {
                mode: hal::spi::HardwareCSMode::WordTransaction,
                assertion_delay: 0.0,
                polarity: hal::spi::Polarity::IdleHigh,
            })
            .communication_mode(hal::spi::CommunicationMode::Transmitter)
            .swap_mosi_miso();

            device.SPI4.spi(
                (sck, miso, hal::spi::NoMosi, nss),
                config,
                design_parameters::ADC_DAC_SCK_MAX.convert(),
                ccdr.peripheral.SPI4,
                &ccdr.clocks,
            )
        };

        let dac1_spi = {
            let miso = gpiof.pf8.into_alternate().speed(Speed::VeryHigh);
            let sck = gpiof.pf7.into_alternate().speed(Speed::VeryHigh);
            let nss = gpiof.pf6.into_alternate().speed(Speed::VeryHigh);

            let config = hal::spi::Config::new(hal::spi::Mode {
                polarity: hal::spi::Polarity::IdleHigh,
                phase: hal::spi::Phase::CaptureOnSecondTransition,
            })
            .hardware_cs(hal::spi::HardwareCS {
                mode: hal::spi::HardwareCSMode::WordTransaction,
                assertion_delay: 0.0,
                polarity: hal::spi::Polarity::IdleHigh,
            })
            .communication_mode(hal::spi::CommunicationMode::Transmitter)
            .swap_mosi_miso();

            device.SPI5.spi(
                (sck, miso, hal::spi::NoMosi, nss),
                config,
                design_parameters::ADC_DAC_SCK_MAX.convert(),
                ccdr.peripheral.SPI5,
                &ccdr.clocks,
            )
        };

        let dac0 = dac::Dac0Output::new(
            dac0_spi,
            dma_streams.6,
            sampling_timer_channels.ch3,
            batch_size,
        );
        let dac1 = dac::Dac1Output::new(
            dac1_spi,
            dma_streams.7,
            sampling_timer_channels.ch4,
            batch_size,
        );

        dac_clr_n.set_low();
        // dac0_ldac_n
        gpioe.pe11.into_push_pull_output().set_low();
        // dac1_ldac_n
        gpioe.pe15.into_push_pull_output().set_low();
        dac_clr_n.set_high();

        (dac0, dac1)
    };

    let afes = {
        // AFE_PWR_ON on hardware revision v1.3.2
        gpioe.pe1.into_push_pull_output().set_high();

        let afe0 = {
            let a0_pin = gpiof.pf2.into_push_pull_output();
            let a1_pin = gpiof.pf5.into_push_pull_output();
            afe::ProgrammableGainAmplifier::new(a0_pin, a1_pin)
        };

        let afe1 = {
            let a0_pin = gpiod.pd14.into_push_pull_output();
            let a1_pin = gpiod.pd15.into_push_pull_output();
            afe::ProgrammableGainAmplifier::new(a0_pin, a1_pin)
        };

        (afe0, afe1)
    };

    let input_stamper = {
        let trigger = gpioa.pa3.into_alternate();
        InputStamper::new(trigger, timestamp_timer_channels.ch4)
    };

    let digital_inputs = {
        let di0 = gpiog.pg9.into_floating_input();
        let di1 = gpioc.pc15.into_floating_input();
        (di0, di1)
    };

    let mut eeprom_i2c = {
        let sda = gpiof.pf0.into_alternate().set_open_drain();
        let scl = gpiof.pf1.into_alternate().set_open_drain();
        device.I2C2.i2c(
            (scl, sda),
            100.kHz(),
            ccdr.peripheral.I2C2,
            &ccdr.clocks,
        )
    };

    let mac_addr = smoltcp::wire::EthernetAddress(eeprom::read_eui48(
        &mut eeprom_i2c,
        &mut delay,
    ));
    log::info!("EUI48: {}", mac_addr);

    let network_devices = {
        let ethernet_pins = {
            // Reset the PHY before configuring pins.
            let mut eth_phy_nrst = gpioe.pe3.into_push_pull_output();
            eth_phy_nrst.set_low();
            delay.delay_us(200u8);
            eth_phy_nrst.set_high();

            let ref_clk = gpioa.pa1.into_alternate().speed(Speed::VeryHigh);
            let mdio = gpioa.pa2.into_alternate().speed(Speed::VeryHigh);
            let mdc = gpioc.pc1.into_alternate().speed(Speed::VeryHigh);
            let crs_dv = gpioa.pa7.into_alternate().speed(Speed::VeryHigh);
            let rxd0 = gpioc.pc4.into_alternate().speed(Speed::VeryHigh);
            let rxd1 = gpioc.pc5.into_alternate().speed(Speed::VeryHigh);
            let tx_en = gpiob.pb11.into_alternate().speed(Speed::VeryHigh);
            let txd0 = gpiob.pb12.into_alternate().speed(Speed::VeryHigh);
            let txd1 = gpiog.pg14.into_alternate().speed(Speed::VeryHigh);

            (ref_clk, mdio, mdc, crs_dv, rxd0, rxd1, tx_en, txd0, txd1)
        };

        // Configure the ethernet controller
        let (mut eth_dma, eth_mac) = ethernet::new(
            device.ETHERNET_MAC,
            device.ETHERNET_MTL,
            device.ETHERNET_DMA,
            ethernet_pins,
            // Note(unsafe): We only call this function once to take ownership of the
            // descriptor ring.
            unsafe { &mut DES_RING },
            mac_addr,
            ccdr.peripheral.ETH1MAC,
            &ccdr.clocks,
        );

        // Reset and initialize the ethernet phy.
        let mut lan8742a =
            ethernet::phy::LAN8742A::new(eth_mac.set_phy_addr(0));
        lan8742a.phy_reset();
        lan8742a.phy_init();

        unsafe { ethernet::enable_interrupt() };

        // Configure IP address according to DHCP socket availability
        let ip_addrs: smoltcp::wire::IpAddress = option_env!("STATIC_IP")
            .unwrap_or("0.0.0.0")
            .parse()
            .unwrap();

        let random_seed = {
            let mut rng =
                device.RNG.constrain(ccdr.peripheral.RNG, &ccdr.clocks);
            let mut data = [0u8; 8];
            rng.fill(&mut data).unwrap();
            data
        };

        // Note(unwrap): The hardware configuration function is only allowed to be called once.
        // Unwrapping is intended to panic if called again to prevent re-use of global memory.
        let store =
            cortex_m::singleton!(: NetStorage = NetStorage::default()).unwrap();

        store.ip_addrs[0] = smoltcp::wire::IpCidr::new(ip_addrs, 24);

        let mut ethernet_config = smoltcp::iface::Config::new(
            smoltcp::wire::HardwareAddress::Ethernet(mac_addr),
        );
        ethernet_config.random_seed = u64::from_be_bytes(random_seed);

        let mut interface = smoltcp::iface::Interface::new(
            ethernet_config,
            &mut eth_dma,
            smoltcp::time::Instant::ZERO,
        );

        interface
            .routes_mut()
            .add_default_ipv4_route(smoltcp::wire::Ipv4Address::UNSPECIFIED)
            .unwrap();

        interface.update_ip_addrs(|ref mut addrs| {
            if !ip_addrs.is_unspecified() {
                addrs
                    .push(smoltcp::wire::IpCidr::new(ip_addrs, 24))
                    .unwrap();
            }
        });

        let mut sockets =
            smoltcp::iface::SocketSet::new(&mut store.sockets[..]);
        for storage in store.tcp_socket_storage[..].iter_mut() {
            let tcp_socket = {
                let rx_buffer = smoltcp::socket::tcp::SocketBuffer::new(
                    &mut storage.rx_storage[..],
                );
                let tx_buffer = smoltcp::socket::tcp::SocketBuffer::new(
                    &mut storage.tx_storage[..],
                );

                smoltcp::socket::tcp::Socket::new(rx_buffer, tx_buffer)
            };

            sockets.add(tcp_socket);
        }

        if ip_addrs.is_unspecified() {
            sockets.add(smoltcp::socket::dhcpv4::Socket::new());
        }

        sockets.add(smoltcp::socket::dns::Socket::new(
            &[],
            &mut store.dns_storage[..],
        ));

        for storage in store.udp_socket_storage[..].iter_mut() {
            let udp_socket = {
                let rx_buffer = smoltcp::socket::udp::PacketBuffer::new(
                    &mut storage.rx_metadata[..],
                    &mut storage.rx_storage[..],
                );
                let tx_buffer = smoltcp::socket::udp::PacketBuffer::new(
                    &mut storage.tx_metadata[..],
                    &mut storage.tx_storage[..],
                );

                smoltcp::socket::udp::Socket::new(rx_buffer, tx_buffer)
            };

            sockets.add(udp_socket);
        }

        let mut stack =
            smoltcp_nal::NetworkStack::new(interface, eth_dma, sockets, clock);

        stack.seed_random_port(&random_seed);

        NetworkDevices {
            stack,
            phy: lan8742a,
            mac_address: mac_addr,
        }
    };

    let mut fp_led_0 = gpiod.pd5.into_push_pull_output();
    let mut fp_led_1 = gpiod.pd6.into_push_pull_output();
    let mut fp_led_2 = gpiog.pg4.into_push_pull_output();
    let mut fp_led_3 = gpiod.pd12.into_push_pull_output();

    fp_led_0.set_low();
    fp_led_1.set_low();
    fp_led_2.set_low();
    fp_led_3.set_low();

    let (adc1, adc2, adc3) = {
        let (mut adc1, mut adc2) = hal::adc::adc12(
            device.ADC1,
            device.ADC2,
            stm32h7xx_hal::time::Hertz::MHz(25),
            &mut delay,
            ccdr.peripheral.ADC12,
            &ccdr.clocks,
        );
        let mut adc3 = hal::adc::Adc::adc3(
            device.ADC3,
            stm32h7xx_hal::time::Hertz::MHz(25),
            &mut delay,
            ccdr.peripheral.ADC3,
            &ccdr.clocks,
        );

        adc1.set_sample_time(hal::adc::AdcSampleTime::T_810);
        adc1.set_resolution(hal::adc::Resolution::SixteenBit);
        adc1.calibrate();
        adc2.set_sample_time(hal::adc::AdcSampleTime::T_810);
        adc2.set_resolution(hal::adc::Resolution::SixteenBit);
        adc2.calibrate();
        adc3.set_sample_time(hal::adc::AdcSampleTime::T_810);
        adc3.set_resolution(hal::adc::Resolution::SixteenBit);
        adc3.calibrate();

        hal::adc::Temperature::new().enable(&adc3);

        let adc1 = adc1.enable();
        let adc2 = adc2.enable();
        let adc3 = adc3.enable();

        (
            // The ADCs must live as global, mutable singletons so that we can hand out references
            // to the internal ADC. If they were instead to live within e.g. StabilizerDevices,
            // they would not yet live in 'static memory, which means that we could not hand out
            // references during initialization, since those references would be invalidated when
            // we move StabilizerDevices into the late RTIC resources.
            cortex_m::singleton!(: SharedAdc<hal::stm32::ADC1> = SharedAdc::new(adc1.slope() as f32, adc1)).unwrap(),
            cortex_m::singleton!(: SharedAdc<hal::stm32::ADC2> = SharedAdc::new(adc2.slope() as f32, adc2)).unwrap(),
            cortex_m::singleton!(: SharedAdc<hal::stm32::ADC3> = SharedAdc::new(adc3.slope() as f32, adc3)).unwrap(),
        )
    };

    // Measure the Pounder PGOOD output to detect if pounder is present on Stabilizer.
    let pounder_pgood = gpiob.pb13.into_pull_down_input();
    delay.delay_ms(2u8);
    let pounder = if pounder_pgood.is_high() {
        log::info!("Found Pounder");

        let i2c1 = {
            let sda = gpiob.pb7.into_alternate().set_open_drain();
            let scl = gpiob.pb8.into_alternate().set_open_drain();
            let i2c1 = device.I2C1.i2c(
                (scl, sda),
                400.kHz(),
                ccdr.peripheral.I2C1,
                &ccdr.clocks,
            );

            shared_bus::new_atomic_check!(hal::i2c::I2c<hal::stm32::I2C1> = i2c1).unwrap()
        };

        let spi = {
            let mosi = gpiod.pd7.into_alternate();
            let miso = gpioa.pa6.into_alternate();
            let sck = gpiog.pg11.into_alternate();

            let config = hal::spi::Config::new(hal::spi::Mode {
                polarity: hal::spi::Polarity::IdleHigh,
                phase: hal::spi::Phase::CaptureOnSecondTransition,
            });

            // The maximum frequency of this SPI must be limited due to capacitance on the MISO
            // line causing a long RC decay.
            device.SPI1.spi(
                (sck, miso, mosi),
                config,
                5.MHz(),
                ccdr.peripheral.SPI1,
                &ccdr.clocks,
            )
        };

        let pwr0 = adc1.create_channel(gpiof.pf11.into_analog());
        let pwr1 = adc2.create_channel(gpiof.pf14.into_analog());
        let aux_adc0 = adc3.create_channel(gpiof.pf3.into_analog());
        let aux_adc1 = adc3.create_channel(gpiof.pf4.into_analog());

        let pounder_devices = pounder::PounderDevices::new(
            i2c1.acquire_i2c(),
            spi,
            (pwr0, pwr1),
            (aux_adc0, aux_adc1),
        )
        .unwrap();

        let ad9959 = {
            let qspi_interface = {
                // Instantiate the QUADSPI pins and peripheral interface.
                let qspi_pins = {
                    let _ncs =
                        gpioc.pc11.into_alternate::<9>().speed(Speed::VeryHigh);

                    let clk = gpiob.pb2.into_alternate().speed(Speed::VeryHigh);
                    let io0 = gpioe.pe7.into_alternate().speed(Speed::VeryHigh);
                    let io1 = gpioe.pe8.into_alternate().speed(Speed::VeryHigh);
                    let io2 = gpioe.pe9.into_alternate().speed(Speed::VeryHigh);
                    let io3 =
                        gpioe.pe10.into_alternate().speed(Speed::VeryHigh);

                    (clk, io0, io1, io2, io3)
                };

                let qspi = device.QUADSPI.bank2(
                    qspi_pins,
                    design_parameters::POUNDER_QSPI_FREQUENCY.convert(),
                    &ccdr.clocks,
                    ccdr.peripheral.QSPI,
                );

                pounder::QspiInterface::new(qspi).unwrap()
            };

            #[cfg(not(feature = "pounder_v1_0"))]
            let reset_pin = gpiog.pg6.into_push_pull_output();
            #[cfg(feature = "pounder_v1_0")]
            let reset_pin = gpioa.pa0.into_push_pull_output();

            let mut io_update = gpiog.pg7.into_push_pull_output();

            // Delay to allow the pounder DDS reference clock to fully start up. The exact startup
            // time is not specified, but bench testing indicates it usually comes up within
            // 200-300uS. We do a larger delay to ensure that it comes up and is stable before
            // using it.
            delay.delay_ms(10u32);

            let mut ad9959 = ad9959::Ad9959::new(
                qspi_interface,
                reset_pin,
                &mut io_update,
                &mut delay,
                ad9959::Mode::FourBitSerial,
                design_parameters::DDS_REF_CLK.to_Hz() as f32,
                design_parameters::DDS_MULTIPLIER,
            )
            .unwrap();

            ad9959.self_test().unwrap();

            // Return IO_Update
            gpiog.pg7 = io_update.into_analog();

            ad9959
        };

        let dds_output = {
            let io_update_trigger = {
                let _io_update =
                    gpiog.pg7.into_alternate::<2>().speed(Speed::VeryHigh);

                // Configure the IO_Update signal for the DDS.
                let mut hrtimer = pounder::hrtimer::HighResTimerE::new(
                    device.HRTIM_TIME,
                    device.HRTIM_MASTER,
                    device.HRTIM_COMMON,
                    ccdr.clocks,
                    ccdr.peripheral.HRTIM,
                );

                // IO_Update occurs after a fixed delay from the QSPI write. Note that the timer
                // is triggered after the QSPI write, which can take approximately 120nS, so
                // there is additional margin.
                hrtimer.configure_single_shot(
                    pounder::hrtimer::Channel::Two,
                    design_parameters::POUNDER_IO_UPDATE_DELAY,
                    design_parameters::POUNDER_IO_UPDATE_DURATION,
                );

                // Ensure that we have enough time for an IO-update every batch.
                let sample_frequency = {
                    design_parameters::TIMER_FREQUENCY.to_Hz() as f32
                        / sample_ticks as f32
                };

                let sample_period = 1.0 / sample_frequency;
                assert!(
                    sample_period * batch_size as f32
                        > design_parameters::POUNDER_IO_UPDATE_DELAY
                );

                hrtimer
            };

            let (qspi, config) = ad9959.freeze();
            DdsOutput::new(qspi, io_update_trigger, config)
        };

        #[cfg(not(feature = "pounder_v1_0"))]
        let pounder_stamper = {
            log::info!("Assuming Pounder v1.1 or later");
            let etr_pin = gpioa.pa0.into_alternate();

            // The frequency in the constructor is dont-care, as we will modify the period + clock
            // source manually below.
            let tim8 =
                device
                    .TIM8
                    .timer(1.kHz(), ccdr.peripheral.TIM8, &ccdr.clocks);
            let mut timestamp_timer = timers::PounderTimestampTimer::new(tim8);

            // Pounder is configured to generate a 500MHz reference clock, so a 125MHz sync-clock is
            // output. As a result, dividing the 125MHz sync-clk provides a 31.25MHz tick rate for
            // the timestamp timer. 31.25MHz corresponds with a 32ns tick rate.
            // This is less than fCK_INT/3 of the timer as required for oversampling the trigger.
            timestamp_timer.set_external_clock(timers::Prescaler::Div4);
            timestamp_timer.start();

            // Set the timer to wrap at the u16 boundary to meet the PLL periodicity.
            // Scale and wrap before or after the PLL.
            timestamp_timer.set_period_ticks(u16::MAX);
            let tim8_channels = timestamp_timer.channels();

            pounder::timestamp::Timestamper::new(
                timestamp_timer,
                tim8_channels.ch1,
                &mut sampling_timer,
                etr_pin,
                batch_size,
            )
        };

        Some(PounderDevices {
            pounder: pounder_devices,
            dds_output,

            #[cfg(not(feature = "pounder_v1_0"))]
            timestamper: pounder_stamper,
        })
    } else {
        None
    };

    let eem_gpio = EemGpioDevices {
        lvds4: gpiod.pd1.into_floating_input(),
        lvds5: gpiod.pd2.into_floating_input(),
        lvds6: gpiod.pd3.into_push_pull_output(),
        lvds7: gpiod.pd4.into_push_pull_output(),
    };

    let (usb_device, usb_serial) = {
        let usb_bus = cortex_m::singleton!(: Option<usb_device::bus::UsbBusAllocator<UsbBus>> = None).unwrap();
        let endpoint_memory =
            cortex_m::singleton!(: [u32; 1024] = [0; 1024]).unwrap();

        //let usb_id = gpioa.pa10.into_alternate::<8>();
        let usb_n = gpioa.pa11.into_alternate();
        let usb_p = gpioa.pa12.into_alternate();

        let usb = stm32h7xx_hal::usb_hs::USB2::new(
            device.OTG2_HS_GLOBAL,
            device.OTG2_HS_DEVICE,
            device.OTG2_HS_PWRCLK,
            usb_n,
            usb_p,
            ccdr.peripheral.USB2OTG,
            &ccdr.clocks,
        );

        // Generate a device serial number from the MAC address.
        let serial_number =
            cortex_m::singleton!(: Option<heapless::String<17>> = None)
                .unwrap();
        {
            let mut serial_string: heapless::String<17> =
                heapless::String::new();
            let octets = mac_addr.0;

            write!(
                serial_string,
                "{:02x}-{:02x}-{:02x}-{:02x}-{:02x}-{:02x}",
                octets[0],
                octets[1],
                octets[2],
                octets[3],
                octets[4],
                octets[5]
            )
            .unwrap();
            serial_number.replace(serial_string);
        }

        usb_bus.replace(stm32h7xx_hal::usb_hs::UsbBus::new(
            usb,
            &mut endpoint_memory[..],
        ));

        let serial = usbd_serial::SerialPort::new(usb_bus.as_ref().unwrap());
        let usb_device = usb_device::device::UsbDeviceBuilder::new(
            usb_bus.as_ref().unwrap(),
            usb_device::device::UsbVidPid(0x1209, 0x392F),
        )
        .manufacturer("ARTIQ/Sinara")
        .product("Stabilizer")
        .serial_number(serial_number.as_ref().unwrap())
        .device_class(usbd_serial::USB_CLASS_CDC)
        .build();

        (usb_device, serial)
    };

    let stabilizer = StabilizerDevices {
        systick,
        afes,
        adcs,
        dacs,
        temperature_sensor: CpuTempSensor::new(
            adc3.create_channel(hal::adc::Temperature::new()),
        ),
        timestamper: input_stamper,
        net: network_devices,
        adc_dac_timer: sampling_timer,
        timestamp_timer,
        digital_inputs,
        eem_gpio,
        usb_serial: SerialTerminal::new(usb_device, usb_serial),
    };

    // info!("Version {} {}", build_info::PKG_VERSION, build_info::GIT_VERSION.unwrap());
    // info!("Built on {}", build_info::BUILT_TIME_UTC);
    // info!("{} {}", build_info::RUSTC_VERSION, build_info::TARGET);
    log::info!("setup() complete");

    (stabilizer, pounder)
}<|MERGE_RESOLUTION|>--- conflicted
+++ resolved
@@ -13,24 +13,16 @@
 use smoltcp_nal::smoltcp;
 
 use super::{
-<<<<<<< HEAD
     adc, afe,
     cpu_temp_sensor::CpuTempSensor,
     dac, delay, design_parameters, eeprom,
     input_stamper::InputStamper,
     pounder::{self, dds_output::DdsOutput},
+    serial_terminal::SerialTerminal,
     shared_adc::SharedAdc,
     timers, DigitalInput0, DigitalInput1, EemDigitalInput0, EemDigitalInput1,
     EemDigitalOutput0, EemDigitalOutput1, EthernetPhy, NetworkStack,
-    SystemTimer, Systick, AFE0, AFE1,
-=======
-    adc, afe, cpu_temp_sensor::CpuTempSensor, dac, delay, design_parameters,
-    eeprom, input_stamper::InputStamper, pounder,
-    pounder::dds_output::DdsOutput, serial_terminal::SerialTerminal,
-    shared_adc::SharedAdc, timers, DigitalInput0, DigitalInput1,
-    EemDigitalInput0, EemDigitalInput1, EemDigitalOutput0, EemDigitalOutput1,
-    EthernetPhy, NetworkStack, SystemTimer, Systick, UsbBus, AFE0, AFE1,
->>>>>>> ec3a815f
+    SystemTimer, Systick, UsbBus, AFE0, AFE1,
 };
 
 const NUM_TCP_SOCKETS: usize = 4;
