///! Stabilizer hardware configuration
///!
///! This file contains all of the hardware-specific configuration of Stabilizer.
<<<<<<< HEAD
use crate::ADC_SAMPLE_TICKS;

#[cfg(feature = "pounder_v1_1")]
use crate::SAMPLE_BUFFER_SIZE;

#[cfg(feature = "pounder_v1_1")]
use core::convert::TryInto;
=======
use smoltcp::{iface::Routes, wire::Ipv4Address};
>>>>>>> b7e4f402

use stm32h7xx_hal::{
    self as hal,
    ethernet::{self, PHY},
    prelude::*,
};

use smoltcp_nal::smoltcp;

use embedded_hal::digital::v2::{InputPin, OutputPin};

use super::{
    adc, afe, dac, design_parameters, digital_input_stamper, eeprom, pounder,
    timers, DdsOutput, NetworkStack, AFE0, AFE1,
};

pub struct NetStorage {
    pub ip_addrs: [smoltcp::wire::IpCidr; 1],
    pub sockets: [Option<smoltcp::socket::SocketSetItem<'static>>; 1],
    pub neighbor_cache:
        [Option<(smoltcp::wire::IpAddress, smoltcp::iface::Neighbor)>; 8],
    pub routes_cache:
        [Option<(smoltcp::wire::IpCidr, smoltcp::iface::Route)>; 8],
    pub tx_storage: [u8; 4096],
    pub rx_storage: [u8; 4096],
}

/// The available networking devices on Stabilizer.
pub struct NetworkDevices {
    pub stack: NetworkStack,
    pub phy: ethernet::phy::LAN8742A<ethernet::EthernetMAC>,
}

/// The available hardware interfaces on Stabilizer.
pub struct StabilizerDevices {
    pub afes: (AFE0, AFE1),
    pub adcs: (adc::Adc0Input, adc::Adc1Input),
    pub dacs: (dac::Dac0Output, dac::Dac1Output),
    pub timestamper: digital_input_stamper::InputStamper,
    pub adc_dac_timer: timers::SamplingTimer,
    pub timestamp_timer: timers::TimestampTimer,
    pub net: NetworkDevices,
}

/// The available Pounder-specific hardware interfaces.
pub struct PounderDevices {
    pub pounder: pounder::PounderDevices,
    pub dds_output: DdsOutput,

    #[cfg(feature = "pounder_v1_1")]
    pub timestamper: pounder::timestamp::Timestamper,
}

#[link_section = ".sram3.eth"]
/// Static storage for the ethernet DMA descriptor ring.
static mut DES_RING: ethernet::DesRing = ethernet::DesRing::new();

/// Static, global-scope network storage for the ethernet interface.
///
/// This is a static singleton so that the network storage can be referenced from all contexts.
static mut NET_STORE: NetStorage = NetStorage {
    // Placeholder for the real IP address, which is initialized at runtime.
    ip_addrs: [smoltcp::wire::IpCidr::Ipv6(
        smoltcp::wire::Ipv6Cidr::SOLICITED_NODE_PREFIX,
    )],
    neighbor_cache: [None; 8],
    routes_cache: [None; 8],
    sockets: [None; 1],

    tx_storage: [0; 4096],
    rx_storage: [0; 4096],
};

/// Configure the stabilizer hardware for operation.
///
/// # Args
/// * `core` - The RTIC core for configuring the cortex-M core of the device.
/// * `device` - The microcontroller peripherals to be configured.
///
/// # Returns
/// (stabilizer, pounder) where `stabilizer` is a `StabilizerDevices` structure containing all
/// stabilizer hardware interfaces in a disabled state. `pounder` is an `Option` containing
/// `Some(devices)` if pounder is detected, where `devices` is a `PounderDevices` structure
/// containing all of the pounder hardware interfaces in a disabled state.
pub fn setup(
    mut core: rtic::export::Peripherals,
    device: stm32h7xx_hal::stm32::Peripherals,
) -> (StabilizerDevices, Option<PounderDevices>) {
    let pwr = device.PWR.constrain();
    let vos = pwr.freeze();

    // Enable SRAM3 for the ethernet descriptor ring.
    device.RCC.ahb2enr.modify(|_, w| w.sram3en().set_bit());

    // Clear reset flags.
    device.RCC.rsr.write(|w| w.rmvf().set_bit());

    // Select the PLLs for SPI.
    device
        .RCC
        .d2ccip1r
        .modify(|_, w| w.spi123sel().pll2_p().spi45sel().pll2_q());

    let rcc = device.RCC.constrain();
    let ccdr = rcc
        .use_hse(8.mhz())
        .sysclk(400.mhz())
        .hclk(200.mhz())
        .per_ck(100.mhz())
        .pll2_p_ck(100.mhz())
        .pll2_q_ck(100.mhz())
        .freeze(vos, &device.SYSCFG);

    #[cfg(feature = "semihosting")]
    {
        use cortex_m_log::log::{init as init_log, Logger};
        use cortex_m_log::printer::semihosting::{hio::HStdout, InterruptOk};
        use log::LevelFilter;
        static mut LOGGER: Option<Logger<InterruptOk<HStdout>>> = None;
        let logger = Logger {
            inner: InterruptOk::<_>::stdout().unwrap(),
            level: LevelFilter::Info,
        };
        let logger = unsafe { LOGGER.get_or_insert(logger) };

        init_log(logger).unwrap();
    }

    let mut delay = hal::delay::Delay::new(core.SYST, ccdr.clocks);

    let gpioa = device.GPIOA.split(ccdr.peripheral.GPIOA);
    let gpiob = device.GPIOB.split(ccdr.peripheral.GPIOB);
    let gpioc = device.GPIOC.split(ccdr.peripheral.GPIOC);
    let gpiod = device.GPIOD.split(ccdr.peripheral.GPIOD);
    let gpioe = device.GPIOE.split(ccdr.peripheral.GPIOE);
    let gpiof = device.GPIOF.split(ccdr.peripheral.GPIOF);
    let mut gpiog = device.GPIOG.split(ccdr.peripheral.GPIOG);

    let dma_streams =
        hal::dma::dma::StreamsTuple::new(device.DMA1, ccdr.peripheral.DMA1);

    // Early, before the DMA1 peripherals (#272)
    #[cfg(feature = "pounder_v1_1")]
    let dma2_streams =
        hal::dma::dma::StreamsTuple::new(device.DMA2, ccdr.peripheral.DMA2);

    // Configure timer 2 to trigger conversions for the ADC
    let mut sampling_timer = {
        // The timer frequency is manually adjusted below, so the 1KHz setting here is a
        // dont-care.
        let mut timer2 =
            device
                .TIM2
                .timer(1.khz(), ccdr.peripheral.TIM2, &ccdr.clocks);

        // Configure the timer to count at the designed tick rate. We will manually set the
        // period below.
        timer2.pause();
        timer2.set_tick_freq(design_parameters::TIMER_FREQUENCY);

        let mut sampling_timer = timers::SamplingTimer::new(timer2);
        sampling_timer
            .set_period_ticks((design_parameters::ADC_SAMPLE_TICKS - 1) as u32);

        // The sampling timer is used as the master timer for the shadow-sampling timer. Thus,
        // it generates a trigger whenever it is enabled.

        sampling_timer
    };

    let mut shadow_sampling_timer = {
        // The timer frequency is manually adjusted below, so the 1KHz setting here is a
        // dont-care.
        let mut timer3 =
            device
                .TIM3
                .timer(1.khz(), ccdr.peripheral.TIM3, &ccdr.clocks);

        // Configure the timer to count at the designed tick rate. We will manually set the
        // period below.
        timer3.pause();
        timer3.reset_counter();
        timer3.set_tick_freq(design_parameters::TIMER_FREQUENCY);

        let mut shadow_sampling_timer =
            timers::ShadowSamplingTimer::new(timer3);
        shadow_sampling_timer
            .set_period_ticks(design_parameters::ADC_SAMPLE_TICKS - 1);

        // The shadow sampling timer is a slave-mode timer to the sampling timer. It should
        // always be in-sync - thus, we configure it to operate in slave mode using "Trigger
        // mode".
        // For TIM3, TIM2 can be made the internal trigger connection using ITR1. Thus, the
        // SamplingTimer start now gates the start of the ShadowSamplingTimer.
        shadow_sampling_timer.set_slave_mode(
            timers::TriggerSource::Trigger1,
            timers::SlaveMode::Trigger,
        );

        shadow_sampling_timer
    };

    let sampling_timer_channels = sampling_timer.channels();
    let shadow_sampling_timer_channels = shadow_sampling_timer.channels();

    let mut timestamp_timer = {
        // The timer frequency is manually adjusted below, so the 1KHz setting here is a
        // dont-care.
        let mut timer5 =
            device
                .TIM5
                .timer(1.khz(), ccdr.peripheral.TIM5, &ccdr.clocks);

        // Configure the timer to count at the designed tick rate. We will manually set the
        // period below.
        timer5.pause();
        timer5.set_tick_freq(design_parameters::TIMER_FREQUENCY);

        // The timestamp timer runs at the counter cycle period as the sampling timers.
        // To accomodate this, we manually set the prescaler identical to the sample
        // timer, but use maximum overflow period.
        let mut timer = timers::TimestampTimer::new(timer5);

        // TODO: Check hardware synchronization of timestamping and the sampling timers
        // for phase shift determinism.

        timer.set_period_ticks(u32::MAX);

        timer
    };

    let timestamp_timer_channels = timestamp_timer.channels();

    // Configure the SPI interfaces to the ADCs and DACs.
    let adcs = {
        let adc0 = {
            let spi_miso = gpiob
                .pb14
                .into_alternate_af5()
                .set_speed(hal::gpio::Speed::VeryHigh);
            let spi_sck = gpiob
                .pb10
                .into_alternate_af5()
                .set_speed(hal::gpio::Speed::VeryHigh);
            let _spi_nss = gpiob
                .pb9
                .into_alternate_af5()
                .set_speed(hal::gpio::Speed::VeryHigh);

            let config = hal::spi::Config::new(hal::spi::Mode {
                polarity: hal::spi::Polarity::IdleHigh,
                phase: hal::spi::Phase::CaptureOnSecondTransition,
            })
            .manage_cs()
            .suspend_when_inactive()
            .communication_mode(hal::spi::CommunicationMode::Receiver)
            .cs_delay(design_parameters::ADC_SETUP_TIME);

            let spi: hal::spi::Spi<_, _, u16> = device.SPI2.spi(
                (spi_sck, spi_miso, hal::spi::NoMosi),
                config,
                design_parameters::ADC_DAC_SCK_MAX,
                ccdr.peripheral.SPI2,
                &ccdr.clocks,
            );

            adc::Adc0Input::new(
                spi,
                dma_streams.0,
                dma_streams.1,
                dma_streams.2,
                sampling_timer_channels.ch1,
                shadow_sampling_timer_channels.ch1,
            )
        };

        let adc1 = {
            let spi_miso = gpiob
                .pb4
                .into_alternate_af6()
                .set_speed(hal::gpio::Speed::VeryHigh);
            let spi_sck = gpioc
                .pc10
                .into_alternate_af6()
                .set_speed(hal::gpio::Speed::VeryHigh);
            let _spi_nss = gpioa
                .pa15
                .into_alternate_af6()
                .set_speed(hal::gpio::Speed::VeryHigh);

            let config = hal::spi::Config::new(hal::spi::Mode {
                polarity: hal::spi::Polarity::IdleHigh,
                phase: hal::spi::Phase::CaptureOnSecondTransition,
            })
            .manage_cs()
            .suspend_when_inactive()
            .communication_mode(hal::spi::CommunicationMode::Receiver)
            .cs_delay(design_parameters::ADC_SETUP_TIME);

            let spi: hal::spi::Spi<_, _, u16> = device.SPI3.spi(
                (spi_sck, spi_miso, hal::spi::NoMosi),
                config,
                design_parameters::ADC_DAC_SCK_MAX,
                ccdr.peripheral.SPI3,
                &ccdr.clocks,
            );

            adc::Adc1Input::new(
                spi,
                dma_streams.3,
                dma_streams.4,
                dma_streams.5,
                sampling_timer_channels.ch2,
                shadow_sampling_timer_channels.ch2,
            )
        };

        (adc0, adc1)
    };

    let dacs = {
        let _dac_clr_n = gpioe.pe12.into_push_pull_output().set_high().unwrap();
        let _dac0_ldac_n =
            gpioe.pe11.into_push_pull_output().set_low().unwrap();
        let _dac1_ldac_n =
            gpioe.pe15.into_push_pull_output().set_low().unwrap();

        let dac0_spi = {
            let spi_miso = gpioe
                .pe5
                .into_alternate_af5()
                .set_speed(hal::gpio::Speed::VeryHigh);
            let spi_sck = gpioe
                .pe2
                .into_alternate_af5()
                .set_speed(hal::gpio::Speed::VeryHigh);
            let _spi_nss = gpioe
                .pe4
                .into_alternate_af5()
                .set_speed(hal::gpio::Speed::VeryHigh);

            let config = hal::spi::Config::new(hal::spi::Mode {
                polarity: hal::spi::Polarity::IdleHigh,
                phase: hal::spi::Phase::CaptureOnSecondTransition,
            })
            .manage_cs()
            .suspend_when_inactive()
            .communication_mode(hal::spi::CommunicationMode::Transmitter)
            .swap_mosi_miso();

            device.SPI4.spi(
                (spi_sck, spi_miso, hal::spi::NoMosi),
                config,
                design_parameters::ADC_DAC_SCK_MAX,
                ccdr.peripheral.SPI4,
                &ccdr.clocks,
            )
        };

        let dac1_spi = {
            let spi_miso = gpiof
                .pf8
                .into_alternate_af5()
                .set_speed(hal::gpio::Speed::VeryHigh);
            let spi_sck = gpiof
                .pf7
                .into_alternate_af5()
                .set_speed(hal::gpio::Speed::VeryHigh);
            let _spi_nss = gpiof
                .pf6
                .into_alternate_af5()
                .set_speed(hal::gpio::Speed::VeryHigh);

            let config = hal::spi::Config::new(hal::spi::Mode {
                polarity: hal::spi::Polarity::IdleHigh,
                phase: hal::spi::Phase::CaptureOnSecondTransition,
            })
            .manage_cs()
            .communication_mode(hal::spi::CommunicationMode::Transmitter)
            .suspend_when_inactive()
            .swap_mosi_miso();

            device.SPI5.spi(
                (spi_sck, spi_miso, hal::spi::NoMosi),
                config,
                design_parameters::ADC_DAC_SCK_MAX,
                ccdr.peripheral.SPI5,
                &ccdr.clocks,
            )
        };

        let dac0 = dac::Dac0Output::new(
            dac0_spi,
            dma_streams.6,
            sampling_timer_channels.ch3,
        );
        let dac1 = dac::Dac1Output::new(
            dac1_spi,
            dma_streams.7,
            sampling_timer_channels.ch4,
        );
        (dac0, dac1)
    };

    let afes = {
        let afe0 = {
            let a0_pin = gpiof.pf2.into_push_pull_output();
            let a1_pin = gpiof.pf5.into_push_pull_output();
            afe::ProgrammableGainAmplifier::new(a0_pin, a1_pin)
        };

        let afe1 = {
            let a0_pin = gpiod.pd14.into_push_pull_output();
            let a1_pin = gpiod.pd15.into_push_pull_output();
            afe::ProgrammableGainAmplifier::new(a0_pin, a1_pin)
        };

        (afe0, afe1)
    };

    let input_stamper = {
        let trigger = gpioa.pa3.into_alternate_af2();
        digital_input_stamper::InputStamper::new(
            trigger,
            timestamp_timer_channels.ch4,
        )
    };

    let mut eeprom_i2c = {
        let sda = gpiof.pf0.into_alternate_af4().set_open_drain();
        let scl = gpiof.pf1.into_alternate_af4().set_open_drain();
        device.I2C2.i2c(
            (scl, sda),
            100.khz(),
            ccdr.peripheral.I2C2,
            &ccdr.clocks,
        )
    };

    // Configure ethernet pins.
    {
        // Reset the PHY before configuring pins.
        let mut eth_phy_nrst = gpioe.pe3.into_push_pull_output();
        eth_phy_nrst.set_low().unwrap();
        delay.delay_us(200u8);
        eth_phy_nrst.set_high().unwrap();
        let _rmii_ref_clk = gpioa
            .pa1
            .into_alternate_af11()
            .set_speed(hal::gpio::Speed::VeryHigh);
        let _rmii_mdio = gpioa
            .pa2
            .into_alternate_af11()
            .set_speed(hal::gpio::Speed::VeryHigh);
        let _rmii_mdc = gpioc
            .pc1
            .into_alternate_af11()
            .set_speed(hal::gpio::Speed::VeryHigh);
        let _rmii_crs_dv = gpioa
            .pa7
            .into_alternate_af11()
            .set_speed(hal::gpio::Speed::VeryHigh);
        let _rmii_rxd0 = gpioc
            .pc4
            .into_alternate_af11()
            .set_speed(hal::gpio::Speed::VeryHigh);
        let _rmii_rxd1 = gpioc
            .pc5
            .into_alternate_af11()
            .set_speed(hal::gpio::Speed::VeryHigh);
        let _rmii_tx_en = gpiob
            .pb11
            .into_alternate_af11()
            .set_speed(hal::gpio::Speed::VeryHigh);
        let _rmii_txd0 = gpiob
            .pb12
            .into_alternate_af11()
            .set_speed(hal::gpio::Speed::VeryHigh);
        let _rmii_txd1 = gpiog
            .pg14
            .into_alternate_af11()
            .set_speed(hal::gpio::Speed::VeryHigh);
    }

    let mac_addr = match eeprom::read_eui48(&mut eeprom_i2c) {
        Err(_) => {
            info!("Could not read EEPROM, using default MAC address");
            smoltcp::wire::EthernetAddress([0x10, 0xE2, 0xD5, 0x00, 0x03, 0x00])
        }
        Ok(raw_mac) => smoltcp::wire::EthernetAddress(raw_mac),
    };

    let network_devices = {
        // Configure the ethernet controller
        let (eth_dma, eth_mac) = unsafe {
            ethernet::new_unchecked(
                device.ETHERNET_MAC,
                device.ETHERNET_MTL,
                device.ETHERNET_DMA,
                &mut DES_RING,
                mac_addr,
                ccdr.peripheral.ETH1MAC,
                &ccdr.clocks,
            )
        };

        // Reset and initialize the ethernet phy.
        let mut lan8742a =
            ethernet::phy::LAN8742A::new(eth_mac.set_phy_addr(0));
        lan8742a.phy_reset();
        lan8742a.phy_init();

        unsafe { ethernet::enable_interrupt() };

        let store = unsafe { &mut NET_STORE };

        store.ip_addrs[0] = smoltcp::wire::IpCidr::new(
            smoltcp::wire::IpAddress::v4(10, 34, 16, 103),
            24,
        );

        let default_v4_gw = smoltcp::wire::Ipv4Address::new(10, 34, 16, 1);
        let mut routes =
            smoltcp::iface::Routes::new(&mut store.routes_cache[..]);
        routes.add_default_ipv4_route(default_v4_gw).unwrap();

        let neighbor_cache =
            smoltcp::iface::NeighborCache::new(&mut store.neighbor_cache[..]);

        let interface = smoltcp::iface::EthernetInterfaceBuilder::new(eth_dma)
            .ethernet_addr(mac_addr)
            .neighbor_cache(neighbor_cache)
            .ip_addrs(&mut store.ip_addrs[..])
            .routes(routes)
            .finalize();

        let sockets = {
            // Note(unsafe): Configuration is only called once, so we only access the global
            // storage a single time.
            let socket_storage = unsafe { &mut NET_STORE.sockets[..] };
            let mut sockets = smoltcp::socket::SocketSet::new(socket_storage);

            let tcp_socket = {
                let rx_buffer = {
                    // Note(unsafe): Configuration is only called once, so we only access the global
                    // storage a single time.
                    let storage = unsafe { &mut NET_STORE.rx_storage[..] };
                    smoltcp::socket::TcpSocketBuffer::new(storage)
                };

                let tx_buffer = {
                    // Note(unsafe): Configuration is only called once, so we only access the global
                    // storage a single time.
                    let storage = unsafe { &mut NET_STORE.tx_storage[..] };
                    smoltcp::socket::TcpSocketBuffer::new(storage)
                };

                smoltcp::socket::TcpSocket::new(rx_buffer, tx_buffer)
            };

            sockets.add(tcp_socket);
            sockets
        };

        NetworkDevices {
            stack: smoltcp_nal::NetworkStack::new(interface, sockets),
            phy: lan8742a,
        }
    };

    let mut fp_led_0 = gpiod.pd5.into_push_pull_output();
    let mut fp_led_1 = gpiod.pd6.into_push_pull_output();
    let mut fp_led_2 = gpiog.pg4.into_push_pull_output();
    let mut fp_led_3 = gpiod.pd12.into_push_pull_output();

    fp_led_0.set_low().unwrap();
    fp_led_1.set_low().unwrap();
    fp_led_2.set_low().unwrap();
    fp_led_3.set_low().unwrap();

    // Measure the Pounder PGOOD output to detect if pounder is present on Stabilizer.
    let pounder_pgood = gpiob.pb13.into_pull_down_input();
    delay.delay_ms(2u8);
    let pounder = if pounder_pgood.is_high().unwrap() {
        let ad9959 = {
            let qspi_interface = {
                // Instantiate the QUADSPI pins and peripheral interface.
                let qspi_pins = {
                    let _qspi_ncs = gpioc
                        .pc11
                        .into_alternate_af9()
                        .set_speed(hal::gpio::Speed::VeryHigh);

                    let clk = gpiob
                        .pb2
                        .into_alternate_af9()
                        .set_speed(hal::gpio::Speed::VeryHigh);
                    let io0 = gpioe
                        .pe7
                        .into_alternate_af10()
                        .set_speed(hal::gpio::Speed::VeryHigh);
                    let io1 = gpioe
                        .pe8
                        .into_alternate_af10()
                        .set_speed(hal::gpio::Speed::VeryHigh);
                    let io2 = gpioe
                        .pe9
                        .into_alternate_af10()
                        .set_speed(hal::gpio::Speed::VeryHigh);
                    let io3 = gpioe
                        .pe10
                        .into_alternate_af10()
                        .set_speed(hal::gpio::Speed::VeryHigh);

                    (clk, io0, io1, io2, io3)
                };

                let qspi = hal::qspi::Qspi::bank2(
                    device.QUADSPI,
                    qspi_pins,
                    design_parameters::POUNDER_QSPI_FREQUENCY,
                    &ccdr.clocks,
                    ccdr.peripheral.QSPI,
                );

                pounder::QspiInterface::new(qspi).unwrap()
            };

            #[cfg(feature = "pounder_v1_1")]
            let reset_pin = gpiog.pg6.into_push_pull_output();
            #[cfg(not(feature = "pounder_v1_1"))]
            let reset_pin = gpioa.pa0.into_push_pull_output();

            let mut io_update = gpiog.pg7.into_push_pull_output();

            let ref_clk: hal::time::Hertz =
                design_parameters::DDS_REF_CLK.into();

            let mut ad9959 = ad9959::Ad9959::new(
                qspi_interface,
                reset_pin,
                &mut io_update,
                &mut delay,
                ad9959::Mode::FourBitSerial,
                ref_clk.0 as f32,
                design_parameters::DDS_MULTIPLIER,
            )
            .unwrap();

            ad9959.self_test().unwrap();

            // Return IO_Update
            gpiog.pg7 = io_update.into_analog();

            ad9959
        };

        let io_expander = {
            let sda = gpiob.pb7.into_alternate_af4().set_open_drain();
            let scl = gpiob.pb8.into_alternate_af4().set_open_drain();
            let i2c1 = device.I2C1.i2c(
                (scl, sda),
                100.khz(),
                ccdr.peripheral.I2C1,
                &ccdr.clocks,
            );
            mcp23017::MCP23017::default(i2c1).unwrap()
        };

        let spi = {
            let spi_mosi = gpiod
                .pd7
                .into_alternate_af5()
                .set_speed(hal::gpio::Speed::VeryHigh);
            let spi_miso = gpioa
                .pa6
                .into_alternate_af5()
                .set_speed(hal::gpio::Speed::VeryHigh);
            let spi_sck = gpiog
                .pg11
                .into_alternate_af5()
                .set_speed(hal::gpio::Speed::VeryHigh);

            let config = hal::spi::Config::new(hal::spi::Mode {
                polarity: hal::spi::Polarity::IdleHigh,
                phase: hal::spi::Phase::CaptureOnSecondTransition,
            });

            // The maximum frequency of this SPI must be limited due to capacitance on the MISO
            // line causing a long RC decay.
            device.SPI1.spi(
                (spi_sck, spi_miso, spi_mosi),
                config,
                5.mhz(),
                ccdr.peripheral.SPI1,
                &ccdr.clocks,
            )
        };

        let (adc1, adc2) = {
            let (mut adc1, mut adc2) = hal::adc::adc12(
                device.ADC1,
                device.ADC2,
                &mut delay,
                ccdr.peripheral.ADC12,
                &ccdr.clocks,
            );

            let adc1 = {
                adc1.calibrate();
                adc1.enable()
            };

            let adc2 = {
                adc2.calibrate();
                adc2.enable()
            };

            (adc1, adc2)
        };

        let adc1_in_p = gpiof.pf11.into_analog();
        let adc2_in_p = gpiof.pf14.into_analog();

        let pounder_devices = pounder::PounderDevices::new(
            io_expander,
            spi,
            adc1,
            adc2,
            adc1_in_p,
            adc2_in_p,
        )
        .unwrap();

        let dds_output = {
            let io_update_trigger = {
                let _io_update = gpiog
                    .pg7
                    .into_alternate_af2()
                    .set_speed(hal::gpio::Speed::VeryHigh);

                // Configure the IO_Update signal for the DDS.
                let mut hrtimer = pounder::hrtimer::HighResTimerE::new(
                    device.HRTIM_TIME,
                    device.HRTIM_MASTER,
                    device.HRTIM_COMMON,
                    ccdr.clocks,
                    ccdr.peripheral.HRTIM,
                );

                // IO_Update occurs after a fixed delay from the QSPI write. Note that the timer
                // is triggered after the QSPI write, which can take approximately 120nS, so
                // there is additional margin.
                hrtimer.configure_single_shot(
                    pounder::hrtimer::Channel::Two,
                    design_parameters::POUNDER_IO_UPDATE_DURATION,
                    design_parameters::POUNDER_IO_UPDATE_DELAY,
                );

                // Ensure that we have enough time for an IO-update every sample.
                let sample_frequency = {
                    let timer_frequency: hal::time::Hertz =
                        design_parameters::TIMER_FREQUENCY.into();
                    timer_frequency.0 as f32
                        / design_parameters::ADC_SAMPLE_TICKS as f32
                };

                let sample_period = 1.0 / sample_frequency;
                assert!(
                    sample_period > design_parameters::POUNDER_IO_UPDATE_DELAY
                );

                hrtimer
            };

            let (qspi, config) = ad9959.freeze();
            DdsOutput::new(qspi, io_update_trigger, config)
        };

        #[cfg(feature = "pounder_v1_1")]
        let pounder_stamper = {
            let etr_pin = gpioa.pa0.into_alternate_af3();

            // The frequency in the constructor is dont-care, as we will modify the period + clock
            // source manually below.
            let tim8 =
                device
                    .TIM8
                    .timer(1.khz(), ccdr.peripheral.TIM8, &ccdr.clocks);
            let mut timestamp_timer = timers::PounderTimestampTimer::new(tim8);

            // Pounder is configured to generate a 500MHz reference clock, so a 125MHz sync-clock is
            // output. As a result, dividing the 125MHz sync-clk provides a 31.25MHz tick rate for
            // the timestamp timer. 31.25MHz corresponds with a 32ns tick rate.
            // This is less than fCK_INT/3 of the timer as required for oversampling the trigger.
            timestamp_timer.set_external_clock(timers::Prescaler::Div4);
            timestamp_timer.start();

            // Set the timer to wrap at the u16 boundary to meet the PLL periodicity.
            // Scale and wrap before or after the PLL.
            timestamp_timer.set_period_ticks(u16::MAX);
            let tim8_channels = timestamp_timer.channels();

            pounder::timestamp::Timestamper::new(
                timestamp_timer,
                dma2_streams.0,
                tim8_channels.ch1,
                &mut sampling_timer,
                etr_pin,
            )
        };

        Some(PounderDevices {
            pounder: pounder_devices,
            dds_output,

            #[cfg(feature = "pounder_v1_1")]
            timestamper: pounder_stamper,
        })
    } else {
        None
    };

    let stabilizer = StabilizerDevices {
        afes,
        adcs,
        dacs,
        timestamper: input_stamper,
        net: network_devices,
        adc_dac_timer: sampling_timer,
        timestamp_timer,
    };

    // info!("Version {} {}", build_info::PKG_VERSION, build_info::GIT_VERSION.unwrap());
    // info!("Built on {}", build_info::BUILT_TIME_UTC);
    // info!("{} {}", build_info::RUSTC_VERSION, build_info::TARGET);

    // Enable the instruction cache.
    core.SCB.enable_icache();

    // Utilize the cycle counter for RTIC scheduling.
    core.DWT.enable_cycle_counter();

    (stabilizer, pounder)
}<|MERGE_RESOLUTION|>--- conflicted
+++ resolved
@@ -1,18 +1,6 @@
 ///! Stabilizer hardware configuration
 ///!
 ///! This file contains all of the hardware-specific configuration of Stabilizer.
-<<<<<<< HEAD
-use crate::ADC_SAMPLE_TICKS;
-
-#[cfg(feature = "pounder_v1_1")]
-use crate::SAMPLE_BUFFER_SIZE;
-
-#[cfg(feature = "pounder_v1_1")]
-use core::convert::TryInto;
-=======
-use smoltcp::{iface::Routes, wire::Ipv4Address};
->>>>>>> b7e4f402
-
 use stm32h7xx_hal::{
     self as hal,
     ethernet::{self, PHY},
