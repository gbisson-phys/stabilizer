--- conflicted
+++ resolved
@@ -117,11 +117,6 @@
             communication_mode: desired_mode,
         };
 
-<<<<<<< HEAD
-=======
-        ad9959.io_update.set_low().or(Err(Error::Pin))?;
-
->>>>>>> e3e786cf
         // Reset the AD9959
         reset_pin.set_high().or(Err(Error::Pin))?;
 
@@ -165,8 +160,6 @@
         Ok(ad9959)
     }
 
-<<<<<<< HEAD
-=======
     fn read(&mut self, reg: Register, data: &mut [u8]) -> Result<(), Error> {
         self.interface
             .read(reg as u8, data)
@@ -179,19 +172,6 @@
             .or(Err(Error::Interface))
     }
 
-    /// Latch the DDS configuration to ensure it is active on the output channels.
-    fn latch_configuration(&mut self) -> Result<(), Error> {
-        self.io_update.set_high().or(Err(Error::Pin))?;
-        // The SYNC_CLK is 1/4 the system clock frequency. The IO_UPDATE pin must be latched for one
-        // full SYNC_CLK pulse to register. For safety, we latch for 5 here.
-        self.delay
-            .delay_ms((5000.0 / self.system_clock_frequency()) as u8);
-        self.io_update.set_low().or(Err(Error::Pin))?;
-
-        Ok(())
-    }
-
->>>>>>> e3e786cf
     /// Configure the internal system clock of the chip.
     ///
     /// Arguments:
@@ -286,14 +266,9 @@
     }
 
     /// Get the current system clock frequency in Hz.
-<<<<<<< HEAD
     fn system_clock_frequency(&self) -> f32 {
         self.system_clock_multiplier as f32
             * self.reference_clock_frequency as f32
-=======
-    fn system_clock_frequency(&self) -> f64 {
-        self.system_clock_multiplier as f64
-            * self.reference_clock_frequency as f64
     }
 
     /// Enable an output channel.
@@ -322,7 +297,6 @@
         self.read(Register::CSR, &mut csr)?;
 
         Ok(csr[0].get_bit(channel as usize + 4))
->>>>>>> e3e786cf
     }
 
     /// Update an output channel configuration register.
@@ -339,15 +313,6 @@
     ) -> Result<(), Error> {
         // Disable all other outputs so that we can update the configuration register of only the
         // specified channel.
-<<<<<<< HEAD
-        let csr: u8 = *0x00_u8
-            .set_bits(1..=2, self.communication_mode as u8)
-            .set_bit(4 + channel as usize, true);
-
-        self.interface
-            .write(Register::CSR as u8, &[csr])
-            .map_err(|_| Error::Interface)?;
-=======
         let mut csr: [u8; 1] = [0];
         self.read(Register::CSR, &mut csr)?;
 
@@ -356,18 +321,9 @@
         new_csr[0].set_bit(4 + channel as usize, true);
 
         self.write(Register::CSR, &new_csr)?;
->>>>>>> e3e786cf
 
         self.write(register, &data)?;
 
-<<<<<<< HEAD
-=======
-        // Latch the configuration and restore the previous CSR. Note that the re-enable of the
-        // channel happens immediately, so the CSR update does not need to be latched.
-        self.latch_configuration()?;
-        self.write(Register::CSR, &csr)?;
-
->>>>>>> e3e786cf
         Ok(())
     }
 
