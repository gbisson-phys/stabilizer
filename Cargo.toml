--- conflicted
+++ resolved
@@ -60,12 +60,8 @@
 rand_xorshift = "0.3.0"
 rand_core = "0.6.4"
 minimq = "0.7"
-<<<<<<< HEAD
-miniconf = { git = "https://github.com/quartiq/miniconf.git", branch = "trait-split"} # "0.8"
-=======
 # Keep this synced with the miniconf version in py/setup.py
 miniconf = { git = "https://github.com/quartiq/miniconf.git" } # "0.9"
->>>>>>> ece95655
 smoltcp-nal = { version = "0.4", features = ["shared-stack"]}
 bit_field = "0.10.1"
 tca9539 = "0.1"
