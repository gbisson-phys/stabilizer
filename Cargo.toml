<<<<<<< HEAD
[package]
name = "stabilizer"
version = "0.3.0"
authors = ["Robert Jördens <rj@quartiq.de>"]
description = "Firmware for the Sinara Stabilizer board (stm32h743, eth, poe, 2 adc, 2 dac)"
categories = ["embedded", "no-std", "hardware-support", "science"]
license = "GPL-3.0-or-later"
keywords = ["ethernet", "stm32h7", "adc", "dac", "physics"]
repository = "https://github.com/quartiq/stabilizer"
readme = "README.md"
documentation = "https://docs.rs/stabilizer/"
edition = "2018"
exclude = [
	".travis.yml",
	".gitignore",
	"doc/",
	"doc/*"
]

[badges]
travis-ci = { repository = "quartiq/stabilizer", branch = "master" }
maintenance = { status = "experimental" }

[package.metadata.docs.rs]
features = []
default-target = "thumbv7em-none-eabihf"

[dependencies]
cortex-m = { version = "0.6", features = ["const-fn"] }
cortex-m-rt = { version = "0.6", features = ["device"] }
cortex-m-log = { version = "0.6", features = ["log-integration"] }
log = "0.4"
panic-semihosting = { version = "0.5", optional = true }
panic-halt = "0.2"
serde = { version = "1.0", features = ["derive"], default-features = false }
heapless = { version = "0.5.4", features = ["serde"] }
serde-json-core = "0.1"
cortex-m-rtfm = "0.5"
embedded-hal = "0.2.3"
nb = "0.1.2"
asm-delay = "0.7.0"

[dependencies.mcp23017]
git = "https://github.com/mrd0ll4r/mcp23017.git"
=======
[workspace]
>>>>>>> 7fefb4c6

members = [
    "stabilizer",
    "stm32h7xx-hal",
]

[profile.dev]
codegen-units = 1
incremental = false
opt-level = 3

[profile.release]
debug = true
lto = true
codegen-units = 1<|MERGE_RESOLUTION|>--- conflicted
+++ resolved
@@ -1,51 +1,4 @@
-<<<<<<< HEAD
-[package]
-name = "stabilizer"
-version = "0.3.0"
-authors = ["Robert Jördens <rj@quartiq.de>"]
-description = "Firmware for the Sinara Stabilizer board (stm32h743, eth, poe, 2 adc, 2 dac)"
-categories = ["embedded", "no-std", "hardware-support", "science"]
-license = "GPL-3.0-or-later"
-keywords = ["ethernet", "stm32h7", "adc", "dac", "physics"]
-repository = "https://github.com/quartiq/stabilizer"
-readme = "README.md"
-documentation = "https://docs.rs/stabilizer/"
-edition = "2018"
-exclude = [
-	".travis.yml",
-	".gitignore",
-	"doc/",
-	"doc/*"
-]
-
-[badges]
-travis-ci = { repository = "quartiq/stabilizer", branch = "master" }
-maintenance = { status = "experimental" }
-
-[package.metadata.docs.rs]
-features = []
-default-target = "thumbv7em-none-eabihf"
-
-[dependencies]
-cortex-m = { version = "0.6", features = ["const-fn"] }
-cortex-m-rt = { version = "0.6", features = ["device"] }
-cortex-m-log = { version = "0.6", features = ["log-integration"] }
-log = "0.4"
-panic-semihosting = { version = "0.5", optional = true }
-panic-halt = "0.2"
-serde = { version = "1.0", features = ["derive"], default-features = false }
-heapless = { version = "0.5.4", features = ["serde"] }
-serde-json-core = "0.1"
-cortex-m-rtfm = "0.5"
-embedded-hal = "0.2.3"
-nb = "0.1.2"
-asm-delay = "0.7.0"
-
-[dependencies.mcp23017]
-git = "https://github.com/mrd0ll4r/mcp23017.git"
-=======
 [workspace]
->>>>>>> 7fefb4c6
 
 members = [
     "stabilizer",
